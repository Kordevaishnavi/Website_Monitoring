<<<<<<< HEAD
import { NextRequest, NextResponse } from "next/server";
import { chromium } from "playwright";
import { Website } from "@/lib/supabase";
import path from "path";
import fs from "fs";

type ScreenshotResult = {
  id: number;
  url: string;
  screenshot_path?: string;
  status: "up" | "down" | "error";
  ssl_valid: boolean;
  ssl_renew_date?: string;
  ssl_expire_date?: string;
  response_time?: number;
  error_message?: string;
};
import sslChecker from "ssl-checker";

// Ensure screenshots directory exists
const screenshotsDir = path.join(process.cwd(), "public", "screenshots");
if (!fs.existsSync(screenshotsDir)) {
  fs.mkdirSync(screenshotsDir, { recursive: true });
}

// Helper function to determine if a URL needs special handling
function needsSpecialHandling(url: string): boolean {
  const specialSites = [
    "amazon.com",
    "amazon.co.uk",
    "amazon.de",
    "amazon.fr",
    "amazon.in",
    "amazon.ca",
    "amazon.com.au",
    "ebay.com",
    "netflix.com",
    "facebook.com",
    "instagram.com",
    "twitter.com",
    "linkedin.com",
  ];

  return specialSites.some((site) => url.toLowerCase().includes(site));
}

async function checkWebsiteStatus(url: string): Promise<{
  status: "up" | "down" | "error";
  ssl_valid: boolean;
  ssl_renew_date?: string;
  ssl_expire_date?: string;
  response_time?: number;
  error_message?: string;
}> {
  const startTime = Date.now();

  const isSpecialSite = needsSpecialHandling(url);
  let ssl_renew_date: string | undefined = undefined;
  let ssl_expire_date: string | undefined = undefined;
  let ssl_valid = false;
  try {
    const controller = new AbortController();
    const timeoutId = setTimeout(() => controller.abort(), 30000); // 30 second timeout

    // Use GET for special sites, HEAD for others
    const response = await fetch(url, {
      method: isSpecialSite ? "GET" : "HEAD",
      signal: controller.signal,
      headers: {
        "User-Agent":
          "Mozilla/5.0 (Windows NT 10.0; Win64; x64) AppleWebKit/537.36 (KHTML, like Gecko) Chrome/120.0.0.0 Safari/537.36",
      },
    });

    clearTimeout(timeoutId);
    const response_time = Date.now() - startTime;

    // SSL check (only for https)
    if (url.startsWith("https://")) {
      try {
        const { valid, validFrom, validTo } = await sslChecker(url.replace(/^https?:\/\//, '').replace(/\/$/, ''), { method: 'GET', port: 443 });
        ssl_valid = !!valid;
        ssl_renew_date = validFrom;
        ssl_expire_date = validTo;
      } catch (e) {
        // ignore SSL check errors
      }
    }

    return {
      status: response.ok ? "up" : "down",
      ssl_valid: url.startsWith("https://") && response.ok && ssl_valid,
      ssl_renew_date,
      ssl_expire_date,
      response_time,
    };
  } catch (error: any) {
    const response_time = Date.now() - startTime;
    let error_message = "Connection failed";
    if (error.name === "AbortError") {
      error_message = "Request timeout";
    } else if (error.message) {
      error_message = error.message.substring(0, 100); // Limit error message length
    }
    // SSL check (only for https)
    if (url.startsWith("https://")) {
      try {
        const { valid, validFrom, validTo } = await sslChecker(url.replace(/^https?:\/\//, '').replace(/\/$/, ''), { method: 'GET', port: 443 });
        ssl_valid = !!valid;
        ssl_renew_date = validFrom;
        ssl_expire_date = validTo;
      } catch (e) {
        // ignore SSL check errors
      }
    }
    return {
      status: "error",
      ssl_valid,
      ssl_renew_date,
      ssl_expire_date,
      response_time,
      error_message,
    };
  }
}

async function takeScreenshot(
  url: string,
  id: number,
  retryCount: number = 0
): Promise<string | null> {
  let browser;
  const isSpecialSite = needsSpecialHandling(url);

  try {
    browser = await chromium.launch({
      headless: true,
      args: [
        "--no-sandbox",
        "--disable-setuid-sandbox",
        "--disable-dev-shm-usage",
        "--disable-accelerated-2d-canvas",
        "--disable-gpu",
        "--window-size=1920x1080",
        "--disable-blink-features=AutomationControlled",
        "--disable-web-security",
        "--disable-features=VizDisplayCompositor",
        "--disable-http2", // Disable HTTP2 to avoid protocol errors
        "--disable-background-networking",
        ...(isSpecialSite
          ? [
              "--disable-background-timer-throttling",
              "--disable-backgrounding-occluded-windows",
              "--disable-renderer-backgrounding",
            ]
          : []),
      ],
    });

    const page = await browser.newPage({
      userAgent:
        "Mozilla/5.0 (Windows NT 10.0; Win64; x64) AppleWebKit/537.36 (KHTML, like Gecko) Chrome/120.0.0.0 Safari/537.36",
    });

    // Set viewport
    await page.setViewportSize({ width: 1920, height: 1080 });

    // Set longer timeouts for complex sites
    const timeout = isSpecialSite ? 60000 : 45000; // 60 seconds for special sites, 45 for others
    page.setDefaultTimeout(timeout);
    page.setDefaultNavigationTimeout(timeout);

    // For special sites, use a different wait strategy
    const waitUntil = isSpecialSite ? "domcontentloaded" : "networkidle";

    // Navigate to the page with extended timeout
    await page.goto(url, {
      waitUntil,
      timeout,
    });

    // Special handling for different site types
    if (isSpecialSite) {
      // For Amazon and similar sites, wait longer and handle potential redirects
      await page.waitForTimeout(5000); // Initial wait

      // Try to wait for common elements
      try {
        await Promise.race([
          page.waitForSelector("body", { timeout: 10000 }),
          page.waitForSelector("[data-testid]", { timeout: 10000 }),
          page.waitForSelector(".nav-logo", { timeout: 10000 }), // Amazon specific
          page.waitForTimeout(10000),
        ]);
      } catch (waitError) {
        console.log(
          `Special site element wait failed for ${url}, continuing...`
        );
      }

      // Additional wait for dynamic content
      await page.waitForTimeout(5000);
    } else {
      // Standard handling for other sites
      try {
        await Promise.race([
          page.waitForSelector("body", { timeout: 5000 }),
          page.waitForTimeout(5000),
        ]);
        await page.waitForTimeout(3000);
      } catch (waitError) {
        console.log(
          `Standard wait failed for ${url}, continuing with screenshot`
        );
      }
    }

    // Take screenshot
    const fileName = `${id}_${Date.now()}.png`;
    const filePath = path.join(screenshotsDir, fileName);

    await page.screenshot({
      path: filePath,
      fullPage: false,
      clip: { x: 0, y: 0, width: 1920, height: 1080 },
      timeout: 30000, // 30 second timeout for screenshot
    });

    return `/screenshots/${fileName}`;
  } catch (error: any) {
    console.error(
      `Screenshot error for ${url} (attempt ${retryCount + 1}):`,
      error
    );

    // Retry logic for timeout errors (max 1 retry)
    if (
      retryCount < 1 &&
      error?.message &&
      (error.message.includes("timeout") ||
        error.message.includes("Navigation"))
    ) {
      console.log(`Retrying screenshot for ${url}...`);
      if (browser) {
        await browser.close();
      }
      // Wait a bit before retry
      await new Promise((resolve) => setTimeout(resolve, 2000));
      return takeScreenshot(url, id, retryCount + 1);
    }

    return null;
  } finally {
    if (browser) {
      await browser.close();
    }
  }
}

export async function POST(request: NextRequest) {
  try {
    const { websites }: { websites: Website[] } = await request.json();

    if (!websites || !Array.isArray(websites) || websites.length === 0) {
      return NextResponse.json(
        { error: "No websites provided" },
        { status: 400 }
      );
    }

    const results: ScreenshotResult[] = [];

    // Process websites sequentially to avoid overwhelming the system
    for (const website of websites) {
      console.log(`Processing ${website.url}...`);

      // Check website status first
      const statusCheck = await checkWebsiteStatus(website.url);

      // Always attempt screenshot for special sites (like Amazon) regardless of status check
      // For other sites, only if status is 'up' or if it's an error that might be a false negative
      let screenshot_path: string | undefined;
      const shouldTakeScreenshot =
        statusCheck.status === "up" ||
        needsSpecialHandling(website.url) ||
        (statusCheck.status === "error" &&
          statusCheck.error_message?.includes("timeout"));

      if (shouldTakeScreenshot) {
        console.log(`Taking screenshot for ${website.url}...`);
        screenshot_path =
          (await takeScreenshot(website.url, website.id)) || undefined;
        // Always set status to 'up' if screenshot was captured
        if (screenshot_path) {
          statusCheck.status = "up";
          if (website.url.startsWith("https://")) {
            statusCheck.ssl_valid = true;
          }
        }
      }

      const result: ScreenshotResult = {
        id: website.id,
        url: website.url,
        screenshot_path,
        status: statusCheck.status,
        ssl_valid: statusCheck.ssl_valid,
        ssl_renew_date: statusCheck.ssl_renew_date,
        ssl_expire_date: statusCheck.ssl_expire_date,
        response_time: statusCheck.response_time,
        error_message: statusCheck.error_message,
      };

      results.push(result);
    }

    return NextResponse.json(results);
  } catch (error) {
    console.error("Screenshot API error:", error);
    return NextResponse.json(
      { error: "Internal server error" },
      { status: 500 }
    );
  }
}
=======
import { NextRequest, NextResponse } from 'next/server';
import { chromium } from 'playwright';
import { Website } from '@/lib/supabase';
import path from 'path';
import fs from 'fs';
import https from 'https';
import tls from 'tls';

type ScreenshotResult = {
  id: number;
  url: string;
  screenshot_path?: string;
  status: 'up' | 'down' | 'error';
  ssl_valid: boolean;
  ssl_expires?: string;
  ssl_days_remaining?: number;
  ssl_issued_date?: string;
  response_time?: number;
  error_message?: string;
};

// Ensure screenshots directory exists
const screenshotsDir = path.join(process.cwd(), 'public', 'screenshots');
if (!fs.existsSync(screenshotsDir)) {
  fs.mkdirSync(screenshotsDir, { recursive: true });
}

async function getSSLCertificateInfo(url: string): Promise<{
  ssl_valid: boolean;
  ssl_expires?: string;
  ssl_days_remaining?: number;
  ssl_issued_date?: string;
}> {
  try {
    // Only check SSL for HTTPS URLs
    if (!url.startsWith('https://')) {
      return { ssl_valid: false };
    }

    const urlObj = new URL(url);
    const hostname = urlObj.hostname;
    const port = urlObj.port ? parseInt(urlObj.port) : 443;

    return new Promise((resolve) => {
      const socket = tls.connect(port, hostname, { servername: hostname }, () => {
        const cert = socket.getPeerCertificate();
        
        if (!cert || !cert.valid_from || !cert.valid_to) {
          socket.destroy();
          resolve({ ssl_valid: false });
          return;
        }

        const now = new Date();
        const validFrom = new Date(cert.valid_from);
        const validTo = new Date(cert.valid_to);
        
        const isValid = now >= validFrom && now <= validTo;
        const daysRemaining = Math.floor((validTo.getTime() - now.getTime()) / (1000 * 60 * 60 * 24));

        socket.destroy();
        resolve({
          ssl_valid: isValid,
          ssl_expires: validTo.toISOString().split('T')[0], // YYYY-MM-DD format
          ssl_days_remaining: daysRemaining,
          ssl_issued_date: validFrom.toISOString().split('T')[0]
        });
      });

      socket.on('error', () => {
        resolve({ ssl_valid: false });
      });

      socket.setTimeout(5000, () => {
        socket.destroy();
        resolve({ ssl_valid: false });
      });
    });
  } catch (error) {
    return { ssl_valid: false };
  }
}

async function checkWebsiteStatus(url: string): Promise<{
  status: 'up' | 'down' | 'error';
  ssl_valid: boolean;
  response_time?: number;
  error_message?: string;
}> {
  const startTime = Date.now();
  
  try {
    const controller = new AbortController();
    const timeoutId = setTimeout(() => controller.abort(), 30000); // 30 second timeout

    // Try GET request first for better compatibility with sites that block HEAD requests
    const response = await fetch(url, { 
      method: 'GET',
      signal: controller.signal,
      headers: {
        'User-Agent': 'Mozilla/5.0 (Windows NT 10.0; Win64; x64) AppleWebKit/537.36 (KHTML, like Gecko) Chrome/91.0.4472.124 Safari/537.36',
        'Accept': 'text/html,application/xhtml+xml,application/xml;q=0.9,image/webp,*/*;q=0.8',
        'Accept-Language': 'en-US,en;q=0.5',
        'Accept-Encoding': 'gzip, deflate, br',
        'DNT': '1',
        'Connection': 'keep-alive',
        'Upgrade-Insecure-Requests': '1'
      }
    });

    clearTimeout(timeoutId);
    const response_time = Date.now() - startTime;

    return {
      status: response.ok ? 'up' : 'down',
      ssl_valid: url.startsWith('https://') && response.ok,
      response_time,
    };
  } catch (error: any) {
    const response_time = Date.now() - startTime;
    
    let error_message = 'Connection failed';
    if (error.name === 'AbortError') {
      error_message = 'Request timeout';
    } else if (error.message) {
      error_message = error.message.substring(0, 100); // Limit error message length
    }

    return {
      status: 'error',
      ssl_valid: false,
      response_time,
      error_message,
    };
  }
}

async function takeScreenshot(url: string, id: number): Promise<string | null> {
  let browser;
  
  try {
    browser = await chromium.launch({
      headless: true,
      args: [
        '--no-sandbox',
        '--disable-setuid-sandbox',
        '--disable-dev-shm-usage',
        '--disable-accelerated-2d-canvas',
        '--disable-gpu',
        '--window-size=1920x1080'
      ]
    });

    const page = await browser.newPage({
      userAgent: 'Mozilla/5.0 (Windows NT 10.0; Win64; x64) AppleWebKit/537.36 (KHTML, like Gecko) Chrome/91.0.4472.124 Safari/537.36'
    });
    
    // Set viewport
    await page.setViewportSize({ width: 1920, height: 1080 });

    // Navigate to the page with timeout
    await page.goto(url, { 
      waitUntil: 'domcontentloaded', 
      timeout: 30000 
    });

    // Wait a bit for dynamic content to load
    await page.waitForTimeout(2000);

    // Take screenshot
    const fileName = `${id}_${Date.now()}.png`;
    const filePath = path.join(screenshotsDir, fileName);
    
    await page.screenshot({ 
      path: filePath, 
      fullPage: false,
      clip: { x: 0, y: 0, width: 1920, height: 1080 }
    });

    return `/screenshots/${fileName}`;
  } catch (error) {
    console.error(`Screenshot error for ${url}:`, error);
    return null;
  } finally {
    if (browser) {
      await browser.close();
    }
  }
}

export async function POST(request: NextRequest) {
  try {
    const { websites }: { websites: Website[] } = await request.json();

    if (!websites || !Array.isArray(websites) || websites.length === 0) {
      return NextResponse.json(
        { error: 'No websites provided' },
        { status: 400 }
      );
    }

    const results: ScreenshotResult[] = [];

    // Process websites sequentially to avoid overwhelming the system
    for (const website of websites) {
      console.log(`Processing ${website.url}...`);
      
      // Check website status
      const statusCheck = await checkWebsiteStatus(website.url);
      
      // Get detailed SSL certificate information
      const sslInfo = await getSSLCertificateInfo(website.url);
      
      // Always attempt to take screenshot, even if status check failed
      let screenshot_path: string | undefined;
      screenshot_path = await takeScreenshot(website.url, website.id) || undefined;
      
      // If screenshot was successful but status check failed, mark as 'up'
      let finalStatus = statusCheck.status;
      if (screenshot_path && statusCheck.status !== 'up') {
        finalStatus = 'up';
        console.log(`Status override for ${website.url}: Screenshot successful, marking as 'up'`);
      }

      // Determine final SSL validity - prioritize detailed SSL check, fallback to basic check
      let finalSSLValid = sslInfo.ssl_valid;
      if (!finalSSLValid && screenshot_path && website.url.startsWith('https://')) {
        finalSSLValid = true; // If screenshot successful and HTTPS, assume SSL is working
      }

      const result: ScreenshotResult = {
        id: website.id,
        url: website.url,
        screenshot_path,
        status: finalStatus,
        ssl_valid: finalSSLValid,
        ssl_expires: sslInfo.ssl_expires,
        ssl_days_remaining: sslInfo.ssl_days_remaining,
        ssl_issued_date: sslInfo.ssl_issued_date,
        response_time: statusCheck.response_time,
        error_message: screenshot_path ? undefined : statusCheck.error_message,
      };

      results.push(result);
    }

    return NextResponse.json(results);
  } catch (error) {
    console.error('Screenshot API error:', error);
    return NextResponse.json(
      { error: 'Internal server error' },
      { status: 500 }
    );
  }
}
>>>>>>> 2ac55907
<|MERGE_RESOLUTION|>--- conflicted
+++ resolved
@@ -1,583 +1,431 @@
-<<<<<<< HEAD
-import { NextRequest, NextResponse } from "next/server";
-import { chromium } from "playwright";
-import { Website } from "@/lib/supabase";
-import path from "path";
-import fs from "fs";
-
-type ScreenshotResult = {
-  id: number;
-  url: string;
-  screenshot_path?: string;
-  status: "up" | "down" | "error";
-  ssl_valid: boolean;
-  ssl_renew_date?: string;
-  ssl_expire_date?: string;
-  response_time?: number;
-  error_message?: string;
-};
-import sslChecker from "ssl-checker";
-
-// Ensure screenshots directory exists
-const screenshotsDir = path.join(process.cwd(), "public", "screenshots");
-if (!fs.existsSync(screenshotsDir)) {
-  fs.mkdirSync(screenshotsDir, { recursive: true });
-}
-
-// Helper function to determine if a URL needs special handling
-function needsSpecialHandling(url: string): boolean {
-  const specialSites = [
-    "amazon.com",
-    "amazon.co.uk",
-    "amazon.de",
-    "amazon.fr",
-    "amazon.in",
-    "amazon.ca",
-    "amazon.com.au",
-    "ebay.com",
-    "netflix.com",
-    "facebook.com",
-    "instagram.com",
-    "twitter.com",
-    "linkedin.com",
-  ];
-
-  return specialSites.some((site) => url.toLowerCase().includes(site));
-}
-
-async function checkWebsiteStatus(url: string): Promise<{
-  status: "up" | "down" | "error";
-  ssl_valid: boolean;
-  ssl_renew_date?: string;
-  ssl_expire_date?: string;
-  response_time?: number;
-  error_message?: string;
-}> {
-  const startTime = Date.now();
-
-  const isSpecialSite = needsSpecialHandling(url);
-  let ssl_renew_date: string | undefined = undefined;
-  let ssl_expire_date: string | undefined = undefined;
-  let ssl_valid = false;
-  try {
-    const controller = new AbortController();
-    const timeoutId = setTimeout(() => controller.abort(), 30000); // 30 second timeout
-
-    // Use GET for special sites, HEAD for others
-    const response = await fetch(url, {
-      method: isSpecialSite ? "GET" : "HEAD",
-      signal: controller.signal,
-      headers: {
-        "User-Agent":
-          "Mozilla/5.0 (Windows NT 10.0; Win64; x64) AppleWebKit/537.36 (KHTML, like Gecko) Chrome/120.0.0.0 Safari/537.36",
-      },
-    });
-
-    clearTimeout(timeoutId);
-    const response_time = Date.now() - startTime;
-
-    // SSL check (only for https)
-    if (url.startsWith("https://")) {
-      try {
-        const { valid, validFrom, validTo } = await sslChecker(url.replace(/^https?:\/\//, '').replace(/\/$/, ''), { method: 'GET', port: 443 });
-        ssl_valid = !!valid;
-        ssl_renew_date = validFrom;
-        ssl_expire_date = validTo;
-      } catch (e) {
-        // ignore SSL check errors
-      }
-    }
-
-    return {
-      status: response.ok ? "up" : "down",
-      ssl_valid: url.startsWith("https://") && response.ok && ssl_valid,
-      ssl_renew_date,
-      ssl_expire_date,
-      response_time,
-    };
-  } catch (error: any) {
-    const response_time = Date.now() - startTime;
-    let error_message = "Connection failed";
-    if (error.name === "AbortError") {
-      error_message = "Request timeout";
-    } else if (error.message) {
-      error_message = error.message.substring(0, 100); // Limit error message length
-    }
-    // SSL check (only for https)
-    if (url.startsWith("https://")) {
-      try {
-        const { valid, validFrom, validTo } = await sslChecker(url.replace(/^https?:\/\//, '').replace(/\/$/, ''), { method: 'GET', port: 443 });
-        ssl_valid = !!valid;
-        ssl_renew_date = validFrom;
-        ssl_expire_date = validTo;
-      } catch (e) {
-        // ignore SSL check errors
-      }
-    }
-    return {
-      status: "error",
-      ssl_valid,
-      ssl_renew_date,
-      ssl_expire_date,
-      response_time,
-      error_message,
-    };
-  }
-}
-
-async function takeScreenshot(
-  url: string,
-  id: number,
-  retryCount: number = 0
-): Promise<string | null> {
-  let browser;
-  const isSpecialSite = needsSpecialHandling(url);
-
-  try {
-    browser = await chromium.launch({
-      headless: true,
-      args: [
-        "--no-sandbox",
-        "--disable-setuid-sandbox",
-        "--disable-dev-shm-usage",
-        "--disable-accelerated-2d-canvas",
-        "--disable-gpu",
-        "--window-size=1920x1080",
-        "--disable-blink-features=AutomationControlled",
-        "--disable-web-security",
-        "--disable-features=VizDisplayCompositor",
-        "--disable-http2", // Disable HTTP2 to avoid protocol errors
-        "--disable-background-networking",
-        ...(isSpecialSite
-          ? [
-              "--disable-background-timer-throttling",
-              "--disable-backgrounding-occluded-windows",
-              "--disable-renderer-backgrounding",
-            ]
-          : []),
-      ],
-    });
-
-    const page = await browser.newPage({
-      userAgent:
-        "Mozilla/5.0 (Windows NT 10.0; Win64; x64) AppleWebKit/537.36 (KHTML, like Gecko) Chrome/120.0.0.0 Safari/537.36",
-    });
-
-    // Set viewport
-    await page.setViewportSize({ width: 1920, height: 1080 });
-
-    // Set longer timeouts for complex sites
-    const timeout = isSpecialSite ? 60000 : 45000; // 60 seconds for special sites, 45 for others
-    page.setDefaultTimeout(timeout);
-    page.setDefaultNavigationTimeout(timeout);
-
-    // For special sites, use a different wait strategy
-    const waitUntil = isSpecialSite ? "domcontentloaded" : "networkidle";
-
-    // Navigate to the page with extended timeout
-    await page.goto(url, {
-      waitUntil,
-      timeout,
-    });
-
-    // Special handling for different site types
-    if (isSpecialSite) {
-      // For Amazon and similar sites, wait longer and handle potential redirects
-      await page.waitForTimeout(5000); // Initial wait
-
-      // Try to wait for common elements
-      try {
-        await Promise.race([
-          page.waitForSelector("body", { timeout: 10000 }),
-          page.waitForSelector("[data-testid]", { timeout: 10000 }),
-          page.waitForSelector(".nav-logo", { timeout: 10000 }), // Amazon specific
-          page.waitForTimeout(10000),
-        ]);
-      } catch (waitError) {
-        console.log(
-          `Special site element wait failed for ${url}, continuing...`
-        );
-      }
-
-      // Additional wait for dynamic content
-      await page.waitForTimeout(5000);
-    } else {
-      // Standard handling for other sites
-      try {
-        await Promise.race([
-          page.waitForSelector("body", { timeout: 5000 }),
-          page.waitForTimeout(5000),
-        ]);
-        await page.waitForTimeout(3000);
-      } catch (waitError) {
-        console.log(
-          `Standard wait failed for ${url}, continuing with screenshot`
-        );
-      }
-    }
-
-    // Take screenshot
-    const fileName = `${id}_${Date.now()}.png`;
-    const filePath = path.join(screenshotsDir, fileName);
-
-    await page.screenshot({
-      path: filePath,
-      fullPage: false,
-      clip: { x: 0, y: 0, width: 1920, height: 1080 },
-      timeout: 30000, // 30 second timeout for screenshot
-    });
-
-    return `/screenshots/${fileName}`;
-  } catch (error: any) {
-    console.error(
-      `Screenshot error for ${url} (attempt ${retryCount + 1}):`,
-      error
-    );
-
-    // Retry logic for timeout errors (max 1 retry)
-    if (
-      retryCount < 1 &&
-      error?.message &&
-      (error.message.includes("timeout") ||
-        error.message.includes("Navigation"))
-    ) {
-      console.log(`Retrying screenshot for ${url}...`);
-      if (browser) {
-        await browser.close();
-      }
-      // Wait a bit before retry
-      await new Promise((resolve) => setTimeout(resolve, 2000));
-      return takeScreenshot(url, id, retryCount + 1);
-    }
-
-    return null;
-  } finally {
-    if (browser) {
-      await browser.close();
-    }
-  }
-}
-
-export async function POST(request: NextRequest) {
-  try {
-    const { websites }: { websites: Website[] } = await request.json();
-
-    if (!websites || !Array.isArray(websites) || websites.length === 0) {
-      return NextResponse.json(
-        { error: "No websites provided" },
-        { status: 400 }
-      );
-    }
-
-    const results: ScreenshotResult[] = [];
-
-    // Process websites sequentially to avoid overwhelming the system
-    for (const website of websites) {
-      console.log(`Processing ${website.url}...`);
-
-      // Check website status first
-      const statusCheck = await checkWebsiteStatus(website.url);
-
-      // Always attempt screenshot for special sites (like Amazon) regardless of status check
-      // For other sites, only if status is 'up' or if it's an error that might be a false negative
-      let screenshot_path: string | undefined;
-      const shouldTakeScreenshot =
-        statusCheck.status === "up" ||
-        needsSpecialHandling(website.url) ||
-        (statusCheck.status === "error" &&
-          statusCheck.error_message?.includes("timeout"));
-
-      if (shouldTakeScreenshot) {
-        console.log(`Taking screenshot for ${website.url}...`);
-        screenshot_path =
-          (await takeScreenshot(website.url, website.id)) || undefined;
-        // Always set status to 'up' if screenshot was captured
-        if (screenshot_path) {
-          statusCheck.status = "up";
-          if (website.url.startsWith("https://")) {
-            statusCheck.ssl_valid = true;
-          }
-        }
-      }
-
-      const result: ScreenshotResult = {
-        id: website.id,
-        url: website.url,
-        screenshot_path,
-        status: statusCheck.status,
-        ssl_valid: statusCheck.ssl_valid,
-        ssl_renew_date: statusCheck.ssl_renew_date,
-        ssl_expire_date: statusCheck.ssl_expire_date,
-        response_time: statusCheck.response_time,
-        error_message: statusCheck.error_message,
-      };
-
-      results.push(result);
-    }
-
-    return NextResponse.json(results);
-  } catch (error) {
-    console.error("Screenshot API error:", error);
-    return NextResponse.json(
-      { error: "Internal server error" },
-      { status: 500 }
-    );
-  }
-}
-=======
-import { NextRequest, NextResponse } from 'next/server';
-import { chromium } from 'playwright';
-import { Website } from '@/lib/supabase';
-import path from 'path';
-import fs from 'fs';
-import https from 'https';
-import tls from 'tls';
-
-type ScreenshotResult = {
-  id: number;
-  url: string;
-  screenshot_path?: string;
-  status: 'up' | 'down' | 'error';
-  ssl_valid: boolean;
-  ssl_expires?: string;
-  ssl_days_remaining?: number;
-  ssl_issued_date?: string;
-  response_time?: number;
-  error_message?: string;
-};
-
-// Ensure screenshots directory exists
-const screenshotsDir = path.join(process.cwd(), 'public', 'screenshots');
-if (!fs.existsSync(screenshotsDir)) {
-  fs.mkdirSync(screenshotsDir, { recursive: true });
-}
-
-async function getSSLCertificateInfo(url: string): Promise<{
-  ssl_valid: boolean;
-  ssl_expires?: string;
-  ssl_days_remaining?: number;
-  ssl_issued_date?: string;
-}> {
-  try {
-    // Only check SSL for HTTPS URLs
-    if (!url.startsWith('https://')) {
-      return { ssl_valid: false };
-    }
-
-    const urlObj = new URL(url);
-    const hostname = urlObj.hostname;
-    const port = urlObj.port ? parseInt(urlObj.port) : 443;
-
-    return new Promise((resolve) => {
-      const socket = tls.connect(port, hostname, { servername: hostname }, () => {
-        const cert = socket.getPeerCertificate();
-        
-        if (!cert || !cert.valid_from || !cert.valid_to) {
-          socket.destroy();
-          resolve({ ssl_valid: false });
-          return;
-        }
-
-        const now = new Date();
-        const validFrom = new Date(cert.valid_from);
-        const validTo = new Date(cert.valid_to);
-        
-        const isValid = now >= validFrom && now <= validTo;
-        const daysRemaining = Math.floor((validTo.getTime() - now.getTime()) / (1000 * 60 * 60 * 24));
-
-        socket.destroy();
-        resolve({
-          ssl_valid: isValid,
-          ssl_expires: validTo.toISOString().split('T')[0], // YYYY-MM-DD format
-          ssl_days_remaining: daysRemaining,
-          ssl_issued_date: validFrom.toISOString().split('T')[0]
-        });
-      });
-
-      socket.on('error', () => {
-        resolve({ ssl_valid: false });
-      });
-
-      socket.setTimeout(5000, () => {
-        socket.destroy();
-        resolve({ ssl_valid: false });
-      });
-    });
-  } catch (error) {
-    return { ssl_valid: false };
-  }
-}
-
-async function checkWebsiteStatus(url: string): Promise<{
-  status: 'up' | 'down' | 'error';
-  ssl_valid: boolean;
-  response_time?: number;
-  error_message?: string;
-}> {
-  const startTime = Date.now();
-  
-  try {
-    const controller = new AbortController();
-    const timeoutId = setTimeout(() => controller.abort(), 30000); // 30 second timeout
-
-    // Try GET request first for better compatibility with sites that block HEAD requests
-    const response = await fetch(url, { 
-      method: 'GET',
-      signal: controller.signal,
-      headers: {
-        'User-Agent': 'Mozilla/5.0 (Windows NT 10.0; Win64; x64) AppleWebKit/537.36 (KHTML, like Gecko) Chrome/91.0.4472.124 Safari/537.36',
-        'Accept': 'text/html,application/xhtml+xml,application/xml;q=0.9,image/webp,*/*;q=0.8',
-        'Accept-Language': 'en-US,en;q=0.5',
-        'Accept-Encoding': 'gzip, deflate, br',
-        'DNT': '1',
-        'Connection': 'keep-alive',
-        'Upgrade-Insecure-Requests': '1'
-      }
-    });
-
-    clearTimeout(timeoutId);
-    const response_time = Date.now() - startTime;
-
-    return {
-      status: response.ok ? 'up' : 'down',
-      ssl_valid: url.startsWith('https://') && response.ok,
-      response_time,
-    };
-  } catch (error: any) {
-    const response_time = Date.now() - startTime;
-    
-    let error_message = 'Connection failed';
-    if (error.name === 'AbortError') {
-      error_message = 'Request timeout';
-    } else if (error.message) {
-      error_message = error.message.substring(0, 100); // Limit error message length
-    }
-
-    return {
-      status: 'error',
-      ssl_valid: false,
-      response_time,
-      error_message,
-    };
-  }
-}
-
-async function takeScreenshot(url: string, id: number): Promise<string | null> {
-  let browser;
-  
-  try {
-    browser = await chromium.launch({
-      headless: true,
-      args: [
-        '--no-sandbox',
-        '--disable-setuid-sandbox',
-        '--disable-dev-shm-usage',
-        '--disable-accelerated-2d-canvas',
-        '--disable-gpu',
-        '--window-size=1920x1080'
-      ]
-    });
-
-    const page = await browser.newPage({
-      userAgent: 'Mozilla/5.0 (Windows NT 10.0; Win64; x64) AppleWebKit/537.36 (KHTML, like Gecko) Chrome/91.0.4472.124 Safari/537.36'
-    });
-    
-    // Set viewport
-    await page.setViewportSize({ width: 1920, height: 1080 });
-
-    // Navigate to the page with timeout
-    await page.goto(url, { 
-      waitUntil: 'domcontentloaded', 
-      timeout: 30000 
-    });
-
-    // Wait a bit for dynamic content to load
-    await page.waitForTimeout(2000);
-
-    // Take screenshot
-    const fileName = `${id}_${Date.now()}.png`;
-    const filePath = path.join(screenshotsDir, fileName);
-    
-    await page.screenshot({ 
-      path: filePath, 
-      fullPage: false,
-      clip: { x: 0, y: 0, width: 1920, height: 1080 }
-    });
-
-    return `/screenshots/${fileName}`;
-  } catch (error) {
-    console.error(`Screenshot error for ${url}:`, error);
-    return null;
-  } finally {
-    if (browser) {
-      await browser.close();
-    }
-  }
-}
-
-export async function POST(request: NextRequest) {
-  try {
-    const { websites }: { websites: Website[] } = await request.json();
-
-    if (!websites || !Array.isArray(websites) || websites.length === 0) {
-      return NextResponse.json(
-        { error: 'No websites provided' },
-        { status: 400 }
-      );
-    }
-
-    const results: ScreenshotResult[] = [];
-
-    // Process websites sequentially to avoid overwhelming the system
-    for (const website of websites) {
-      console.log(`Processing ${website.url}...`);
-      
-      // Check website status
-      const statusCheck = await checkWebsiteStatus(website.url);
-      
-      // Get detailed SSL certificate information
-      const sslInfo = await getSSLCertificateInfo(website.url);
-      
-      // Always attempt to take screenshot, even if status check failed
-      let screenshot_path: string | undefined;
-      screenshot_path = await takeScreenshot(website.url, website.id) || undefined;
-      
-      // If screenshot was successful but status check failed, mark as 'up'
-      let finalStatus = statusCheck.status;
-      if (screenshot_path && statusCheck.status !== 'up') {
-        finalStatus = 'up';
-        console.log(`Status override for ${website.url}: Screenshot successful, marking as 'up'`);
-      }
-
-      // Determine final SSL validity - prioritize detailed SSL check, fallback to basic check
-      let finalSSLValid = sslInfo.ssl_valid;
-      if (!finalSSLValid && screenshot_path && website.url.startsWith('https://')) {
-        finalSSLValid = true; // If screenshot successful and HTTPS, assume SSL is working
-      }
-
-      const result: ScreenshotResult = {
-        id: website.id,
-        url: website.url,
-        screenshot_path,
-        status: finalStatus,
-        ssl_valid: finalSSLValid,
-        ssl_expires: sslInfo.ssl_expires,
-        ssl_days_remaining: sslInfo.ssl_days_remaining,
-        ssl_issued_date: sslInfo.ssl_issued_date,
-        response_time: statusCheck.response_time,
-        error_message: screenshot_path ? undefined : statusCheck.error_message,
-      };
-
-      results.push(result);
-    }
-
-    return NextResponse.json(results);
-  } catch (error) {
-    console.error('Screenshot API error:', error);
-    return NextResponse.json(
-      { error: 'Internal server error' },
-      { status: 500 }
-    );
-  }
-}
->>>>>>> 2ac55907
+import { NextRequest, NextResponse } from "next/server";
+import { chromium } from "playwright";
+import { Website } from "@/lib/supabase";
+import path from "path";
+import fs from "fs";
+import tls from "tls";
+import sslChecker from "ssl-checker";
+
+type ScreenshotResult = {
+  id: number;
+  url: string;
+  screenshot_path?: string;
+  status: "up" | "down" | "error";
+  ssl_valid: boolean;
+  ssl_renew_date?: string;
+  ssl_expire_date?: string;
+  ssl_days_remaining?: number;
+  response_time?: number;
+  error_message?: string;
+};
+
+// Ensure screenshots directory exists
+const screenshotsDir = path.join(process.cwd(), "public", "screenshots");
+if (!fs.existsSync(screenshotsDir)) {
+  fs.mkdirSync(screenshotsDir, { recursive: true });
+}
+
+// Helper function to determine if a URL needs special handling
+function needsSpecialHandling(url: string): boolean {
+  const specialSites = [
+    "amazon.com",
+    "amazon.co.uk",
+    "amazon.de",
+    "amazon.fr",
+    "amazon.in",
+    "amazon.ca",
+    "amazon.com.au",
+    "ebay.com",
+    "netflix.com",
+    "facebook.com",
+    "instagram.com",
+    "twitter.com",
+    "linkedin.com",
+  ];
+
+  return specialSites.some((site) => url.toLowerCase().includes(site));
+}
+
+// Get SSL certificate info using native TLS (more reliable for some sites)
+async function getSSLCertificateInfo(url: string): Promise<{
+  ssl_valid: boolean;
+  ssl_expire_date?: string;
+  ssl_days_remaining?: number;
+  ssl_renew_date?: string;
+}> {
+  try {
+    // Only check SSL for HTTPS URLs
+    if (!url.startsWith("https://")) {
+      return { ssl_valid: false };
+    }
+
+    const urlObj = new URL(url);
+    const hostname = urlObj.hostname;
+    const port = urlObj.port ? parseInt(urlObj.port) : 443;
+
+    return new Promise((resolve) => {
+      const socket = tls.connect(port, hostname, { servername: hostname }, () => {
+        const cert = socket.getPeerCertificate();
+        
+        if (!cert || !cert.valid_from || !cert.valid_to) {
+          socket.destroy();
+          resolve({ ssl_valid: false });
+          return;
+        }
+
+        const now = new Date();
+        const validFrom = new Date(cert.valid_from);
+        const validTo = new Date(cert.valid_to);
+        
+        const isValid = now >= validFrom && now <= validTo;
+        const daysRemaining = Math.floor((validTo.getTime() - now.getTime()) / (1000 * 60 * 60 * 24));
+
+        socket.destroy();
+        resolve({
+          ssl_valid: isValid,
+          ssl_expire_date: validTo.toISOString().split('T')[0], // YYYY-MM-DD format
+          ssl_days_remaining: daysRemaining,
+          ssl_renew_date: validFrom.toISOString().split('T')[0]
+        });
+      });
+
+      socket.on('error', () => {
+        resolve({ ssl_valid: false });
+      });
+
+      socket.setTimeout(5000, () => {
+        socket.destroy();
+        resolve({ ssl_valid: false });
+      });
+    });
+  } catch (error) {
+    return { ssl_valid: false };
+  }
+}
+
+// Alternative SSL check using ssl-checker package
+async function checkSSLWithChecker(url: string): Promise<{
+  ssl_valid: boolean;
+  ssl_renew_date?: string;
+  ssl_expire_date?: string;
+  ssl_days_remaining?: number;
+}> {
+  if (!url.startsWith("https://")) {
+    return { ssl_valid: false };
+  }
+
+  try {
+    const { valid, validFrom, validTo, daysRemaining } = await sslChecker(
+      url.replace(/^https?:\/\//, "").replace(/\/$/, ""), 
+      { method: "GET", port: 443 }
+    );
+    
+    return {
+      ssl_valid: !!valid,
+      ssl_renew_date: validFrom,
+      ssl_expire_date: validTo,
+      ssl_days_remaining: daysRemaining
+    };
+  } catch (e) {
+    return { ssl_valid: false };
+  }
+}
+
+async function checkWebsiteStatus(url: string): Promise<{
+  status: "up" | "down" | "error";
+  ssl_valid: boolean;
+  ssl_renew_date?: string;
+  ssl_expire_date?: string;
+  ssl_days_remaining?: number;
+  response_time?: number;
+  error_message?: string;
+}> {
+  const startTime = Date.now();
+  const isSpecialSite = needsSpecialHandling(url);
+
+  try {
+    const controller = new AbortController();
+    const timeoutId = setTimeout(() => controller.abort(), 30000); // 30 second timeout
+
+    // Always use GET for better compatibility
+    const response = await fetch(url, {
+      method: "GET",
+      signal: controller.signal,
+      headers: {
+        "User-Agent":
+          "Mozilla/5.0 (Windows NT 10.0; Win64; x64) AppleWebKit/537.36 (KHTML, like Gecko) Chrome/120.0.0.0 Safari/537.36",
+        "Accept": "text/html,application/xhtml+xml,application/xml;q=0.9,image/webp,*/*;q=0.8",
+        "Accept-Language": "en-US,en;q=0.9",
+        "Accept-Encoding": "gzip, deflate, br",
+        "DNT": "1",
+        "Connection": "keep-alive",
+        "Upgrade-Insecure-Requests": "1"
+      },
+    });
+
+    clearTimeout(timeoutId);
+    const response_time = Date.now() - startTime;
+
+    // Get SSL certificate info
+    let sslInfo: {
+      ssl_valid: boolean;
+      ssl_renew_date?: string;
+      ssl_expire_date?: string;
+      ssl_days_remaining?: number;
+    } = { ssl_valid: false };
+    
+    if (url.startsWith("https://")) {
+      // Try both SSL check methods and use the one that works
+      const nativeSslInfo = await getSSLCertificateInfo(url);
+      if (nativeSslInfo.ssl_valid) {
+        sslInfo = nativeSslInfo;
+      } else {
+        const checkerSslInfo = await checkSSLWithChecker(url);
+        if (checkerSslInfo.ssl_valid) {
+          sslInfo = checkerSslInfo;
+        }
+      }
+    }
+
+    return {
+      status: response.ok ? "up" : "down",
+      ssl_valid: url.startsWith("https://") && (response.ok || sslInfo.ssl_valid),
+      ssl_renew_date: sslInfo.ssl_renew_date,
+      ssl_expire_date: sslInfo.ssl_expire_date,
+      ssl_days_remaining: sslInfo.ssl_days_remaining,
+      response_time,
+    };
+  } catch (error: any) {
+    const response_time = Date.now() - startTime;
+    let error_message = "Connection failed";
+    if (error.name === "AbortError") {
+      error_message = "Request timeout";
+    } else if (error.message) {
+      error_message = error.message.substring(0, 100); // Limit error message length
+    }
+
+    // Try to get SSL info even if connection failed
+    let sslInfo: {
+      ssl_valid: boolean;
+      ssl_renew_date?: string;
+      ssl_expire_date?: string;
+      ssl_days_remaining?: number;
+    } = { ssl_valid: false };
+    
+    if (url.startsWith("https://")) {
+      const nativeSslInfo = await getSSLCertificateInfo(url);
+      if (nativeSslInfo.ssl_valid) {
+        sslInfo = nativeSslInfo;
+      } else {
+        const checkerSslInfo = await checkSSLWithChecker(url);
+        if (checkerSslInfo.ssl_valid) {
+          sslInfo = checkerSslInfo;
+        }
+      }
+    }
+
+    return {
+      status: "error",
+      ssl_valid: sslInfo.ssl_valid,
+      ssl_renew_date: sslInfo.ssl_renew_date,
+      ssl_expire_date: sslInfo.ssl_expire_date,
+      ssl_days_remaining: sslInfo.ssl_days_remaining,
+      response_time,
+      error_message,
+    };
+  }
+}
+
+async function takeScreenshot(
+  url: string,
+  id: number,
+  retryCount: number = 0
+): Promise<string | null> {
+  let browser;
+  const isSpecialSite = needsSpecialHandling(url);
+
+  try {
+    browser = await chromium.launch({
+      headless: true,
+      args: [
+        "--no-sandbox",
+        "--disable-setuid-sandbox",
+        "--disable-dev-shm-usage",
+        "--disable-accelerated-2d-canvas",
+        "--disable-gpu",
+        "--window-size=1920x1080",
+        "--disable-blink-features=AutomationControlled",
+        "--disable-web-security",
+        "--disable-features=VizDisplayCompositor",
+        "--disable-http2", // Disable HTTP2 to avoid protocol errors
+        "--disable-background-networking",
+        ...(isSpecialSite
+          ? [
+              "--disable-background-timer-throttling",
+              "--disable-backgrounding-occluded-windows",
+              "--disable-renderer-backgrounding",
+            ]
+          : []),
+      ],
+    });
+
+    const page = await browser.newPage({
+      userAgent:
+        "Mozilla/5.0 (Windows NT 10.0; Win64; x64) AppleWebKit/537.36 (KHTML, like Gecko) Chrome/120.0.0.0 Safari/537.36",
+    });
+
+    // Set viewport
+    await page.setViewportSize({ width: 1920, height: 1080 });
+
+    // Set longer timeouts for complex sites
+    const timeout = isSpecialSite ? 60000 : 45000; // 60 seconds for special sites, 45 for others
+    page.setDefaultTimeout(timeout);
+    page.setDefaultNavigationTimeout(timeout);
+
+    // For special sites, use a different wait strategy
+    const waitUntil = isSpecialSite ? "domcontentloaded" : "networkidle";
+
+    // Navigate to the page with extended timeout
+    await page.goto(url, {
+      waitUntil,
+      timeout,
+    });
+
+    // Special handling for different site types
+    if (isSpecialSite) {
+      // For Amazon and similar sites, wait longer and handle potential redirects
+      await page.waitForTimeout(5000); // Initial wait
+
+      // Try to wait for common elements
+      try {
+        await Promise.race([
+          page.waitForSelector("body", { timeout: 10000 }),
+          page.waitForSelector("[data-testid]", { timeout: 10000 }),
+          page.waitForSelector(".nav-logo", { timeout: 10000 }), // Amazon specific
+          page.waitForTimeout(10000),
+        ]);
+      } catch (waitError) {
+        console.log(
+          `Special site element wait failed for ${url}, continuing...`
+        );
+      }
+
+      // Additional wait for dynamic content
+      await page.waitForTimeout(5000);
+    } else {
+      // Standard handling for other sites
+      try {
+        await Promise.race([
+          page.waitForSelector("body", { timeout: 5000 }),
+          page.waitForTimeout(5000),
+        ]);
+        await page.waitForTimeout(3000);
+      } catch (waitError) {
+        console.log(
+          `Standard wait failed for ${url}, continuing with screenshot`
+        );
+      }
+    }
+
+    // Take screenshot
+    const fileName = `${id}_${Date.now()}.png`;
+    const filePath = path.join(screenshotsDir, fileName);
+
+    await page.screenshot({
+      path: filePath,
+      fullPage: false,
+      clip: { x: 0, y: 0, width: 1920, height: 1080 },
+      timeout: 30000, // 30 second timeout for screenshot
+    });
+
+    return `/screenshots/${fileName}`;
+  } catch (error: any) {
+    console.error(
+      `Screenshot error for ${url} (attempt ${retryCount + 1}):`,
+      error
+    );
+
+    // Retry logic for timeout errors (max 1 retry)
+    if (
+      retryCount < 1 &&
+      error?.message &&
+      (error.message.includes("timeout") ||
+        error.message.includes("Navigation"))
+    ) {
+      console.log(`Retrying screenshot for ${url}...`);
+      if (browser) {
+        await browser.close();
+      }
+      // Wait a bit before retry
+      await new Promise((resolve) => setTimeout(resolve, 2000));
+      return takeScreenshot(url, id, retryCount + 1);
+    }
+
+    return null;
+  } finally {
+    if (browser) {
+      await browser.close();
+    }
+  }
+}
+
+export async function POST(request: NextRequest) {
+  try {
+    const { websites }: { websites: Website[] } = await request.json();
+
+    if (!websites || !Array.isArray(websites) || websites.length === 0) {
+      return NextResponse.json(
+        { error: "No websites provided" },
+        { status: 400 }
+      );
+    }
+
+    const results: ScreenshotResult[] = [];
+
+    // Process websites sequentially to avoid overwhelming the system
+    for (const website of websites) {
+      console.log(`Processing ${website.url}...`);
+
+      // Check website status first
+      const statusCheck = await checkWebsiteStatus(website.url);
+
+      // Always attempt to take screenshot, even for sites that appear to be down
+      let screenshot_path: string | undefined;
+      console.log(`Taking screenshot for ${website.url}...`);
+      screenshot_path = (await takeScreenshot(website.url, website.id)) || undefined;
+
+      // If screenshot was successful but status check failed, mark as 'up'
+      if (screenshot_path && statusCheck.status !== "up") {
+        statusCheck.status = "up";
+        console.log(`Status override for ${website.url}: Screenshot successful, marking as 'up'`);
+        
+        if (website.url.startsWith("https://")) {
+          statusCheck.ssl_valid = true; // If HTTPS site can be screenshotted, SSL is likely working
+        }
+      }
+
+      const result: ScreenshotResult = {
+        id: website.id,
+        url: website.url,
+        screenshot_path,
+        status: statusCheck.status,
+        ssl_valid: statusCheck.ssl_valid,
+        ssl_renew_date: statusCheck.ssl_renew_date,
+        ssl_expire_date: statusCheck.ssl_expire_date,
+        ssl_days_remaining: statusCheck.ssl_days_remaining,
+        response_time: statusCheck.response_time,
+        error_message: screenshot_path ? undefined : statusCheck.error_message,
+      };
+
+      results.push(result);
+    }
+
+    return NextResponse.json(results);
+  } catch (error) {
+    console.error("Screenshot API error:", error);
+    return NextResponse.json(
+      { error: "Internal server error" },
+      { status: 500 }
+    );
+  }
+}